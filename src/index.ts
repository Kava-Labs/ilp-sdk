import {
  AssetUnit,
  RateApi,
  connectCoinCap,
  usd
} from '@kava-labs/crypto-rate-utils'
import {
  BaseUplinkConfig,
  AuthorizeDeposit,
  AuthorizeWithdrawal,
  BaseUplinks,
  ReadyUplinks,
  closeUplink,
  depositToUplink,
  isThatUplink,
  withdrawFromUplink,
  createUplink
} from './uplink'
import {
  closeEngine,
  SettlementEngineType,
  SettlementEngine,
  SettlementEngines,
  createEngine
} from './engine'
import { LndSettlementModule, LndSettlementEngine } from './settlement/lnd'
import {
  XrpPaychanSettlementModule,
  XrpPaychanSettlementEngine
} from './settlement/xrp-paychan'
import { streamMoney } from './services/switch'
import BigNumber from 'bignumber.js'
import {
  ReadyCredentials,
  getOrCreateCredential,
  closeCredential,
  isThatCredentialId,
  CredentialConfigs
} from './credential'
import { MachinomySettlementEngine } from 'settlement/machinomy'

export type SettlementModules = LndSettlementModule | XrpPaychanSettlementModule

// TODO Is this really necessarily, or could I rename them all to, e.g., "setupXrpCredential" ?
export type SettlementModule<
  TSettlerType extends SettlementEngineType,
  /** Settlements engines */
  TSettlementEngine extends SettlementEngine,
  /** Credentials */
  TValidatedCredential extends CredentialConfigs,
  TReadyCredential extends ReadyCredentials,
  /** Uplinks */
  // TODO Do the specific types for uplinks themselves actually matter, or is it really just the credential types?
  TBaseUplink extends BaseUplinks,
  TReadyUplink extends ReadyUplinks
> = {
  // settlerType: TSettlerType
  /** Settlement engine */
  readonly setupEngine: (ledgerEnv: LedgerEnv) => Promise<TSettlementEngine>
  /** Credentials */
  readonly setupCredential: (
    opts: TValidatedCredential
  ) => (state: State) => Promise<TReadyCredential>
  readonly uniqueId: (cred: TReadyCredential) => string
  readonly closeCredential: (cred: TReadyCredential) => Promise<void>
  /** Uplinks */
  readonly connectUplink: (
    cred: TReadyCredential
  ) => (state: State) => (config: BaseUplinkConfig) => Promise<TBaseUplink>
  readonly deposit?: (
    uplink: TReadyUplink
  ) => (
    state: State
  ) => (opts: {
    amount: BigNumber
    authorize: AuthorizeDeposit
  }) => Promise<void>
  readonly withdraw?: (
    uplink: TReadyUplink
  ) => (state: State) => (authorize: AuthorizeWithdrawal) => Promise<void>
}

export const connect = async (ledgerEnv: LedgerEnv = LedgerEnv.Testnet) => {
  let state: State = {
    ledgerEnv,
    rateBackend: await connectCoinCap(),
    maxInFlightUsd: usd(0.1),
    settlers: {
      // TODO Fix the settlement engine creation ... this is bad
      [SettlementEngineType.Lnd]: await createEngine(ledgerEnv)(
        SettlementEngineType.Lnd
      ),
      [SettlementEngineType.Machinomy]: (await createEngine(ledgerEnv)(
        SettlementEngineType.Machinomy
      )) as MachinomySettlementEngine,
      [SettlementEngineType.XrpPaychan]: (await createEngine(ledgerEnv)(
        SettlementEngineType.XrpPaychan
      )) as XrpPaychanSettlementEngine
    },
    credentials: [],
    uplinks: []
  }

  // TODO Add functionality to connect existing uplinks based on config
  //      (unnecessary/backburner until persistence is added)

  const add = async (
    credentialConfig: CredentialConfigs
  ): Promise<ReadyUplinks> => {
    const readyCredential = await getOrCreateCredential(state)(credentialConfig)
    const readyUplink = await createUplink(state)(readyCredential)
    state.uplinks = [...state.uplinks, readyUplink] // TODO What if the uplink is a duplicate? (throws?)
    return readyUplink
  }

  const deposit = async ({
    uplink,
    ...opts
  }: {
    uplink: ReadyUplinks
    amount: BigNumber
    authorize: AuthorizeDeposit
  }): Promise<void> => {
    const internalUplink = state.uplinks.filter(isThatUplink(uplink))[0]
    const internalDeposit = depositToUplink(internalUplink)
    return internalDeposit && internalDeposit(state)(opts)
  }

  const withdraw = async ({
    uplink,
    authorize
  }: {
    uplink: ReadyUplinks
    authorize: AuthorizeWithdrawal
  }) => {
    const internalUplink = state.uplinks.filter(isThatUplink(uplink))[0]
    const internalWithdraw = withdrawFromUplink(internalUplink)
    return internalWithdraw && internalWithdraw(state)(authorize)
  }

  // TODO Create a composite "id" for uplinks based on serverUri, settlerType & credentialId?

  const remove = async (uplink: ReadyUplinks) => {
    // Remove the uplink
    const internalUplink = state.uplinks.find(isThatUplink(uplink))
    if (!internalUplink) {
      return
    }
    await closeUplink(internalUplink)
    state.uplinks = state.uplinks.filter(el => !isThatUplink(uplink)(el))

    // Remove the credential
    const credentialsToClose = state.credentials.filter(
      isThatCredentialId(internalUplink.credentialId, uplink.settlerType)
    )
<<<<<<< HEAD
    await Promise.all(credentials.map(closeCredential))
    state.credentials = state.credentials.filter(c => !credentials.includes(c))
=======
    await Promise.all(credentialsToClose.map(closeCredential))

    state = {
      ...state,
      credentials: state.credentials.filter(
        someCredential => !credentialsToClose.includes(someCredential)
      )
    }
>>>>>>> f41cf83d

    // TODO Close engine, if there aren't any other credentials that rely on it?
  }

  const disconnect = async () => {
    await Promise.all(state.uplinks.map(closeUplink))
    await Promise.all(state.credentials.map(closeCredential))
    await Promise.all(
      Object.values(state.settlers)
        .filter((a): a is SettlementEngines => !!a) // TODO !
        .map(closeEngine)
    )
  }

  // TODO Should disconnecting the API prevent other operations from occuring? (they may not work anyways)

  return {
    state,
    add,
    deposit,
    withdraw,
    remove,
    streamMoney: streamMoney(state),
    disconnect
  }
}

type ThenArg<T> = T extends Promise<infer U> ? U : T
export type SwitchApi = ThenArg<ReturnType<typeof connect>>

export enum LedgerEnv {
  Mainnet = 'mainnet',
  Testnet = 'testnet',
  Local = 'local'
}

export { SettlementEngineType, ReadyUplinks }

export interface State {
  readonly ledgerEnv: LedgerEnv
  readonly rateBackend: RateApi
  readonly maxInFlightUsd: AssetUnit
  // TODO Is this simpler as an array and filter? Hard to get the types right
  settlers: {
    // [settlerType: keyof typeof SettlementEngineType]: SettlementEngines
    [SettlementEngineType.Lnd]: LndSettlementEngine
    [SettlementEngineType.Machinomy]: MachinomySettlementEngine
    [SettlementEngineType.XrpPaychan]: XrpPaychanSettlementEngine
  }
  credentials: ReadyCredentials[]
  uplinks: ReadyUplinks[]
}<|MERGE_RESOLUTION|>--- conflicted
+++ resolved
@@ -153,19 +153,10 @@
     const credentialsToClose = state.credentials.filter(
       isThatCredentialId(internalUplink.credentialId, uplink.settlerType)
     )
-<<<<<<< HEAD
-    await Promise.all(credentials.map(closeCredential))
-    state.credentials = state.credentials.filter(c => !credentials.includes(c))
-=======
     await Promise.all(credentialsToClose.map(closeCredential))
-
-    state = {
-      ...state,
-      credentials: state.credentials.filter(
-        someCredential => !credentialsToClose.includes(someCredential)
-      )
-    }
->>>>>>> f41cf83d
+    state.credentials = state.credentials.filter(
+      someCredential => !credentialsToClose.includes(someCredential)
+    )
 
     // TODO Close engine, if there aren't any other credentials that rely on it?
   }
